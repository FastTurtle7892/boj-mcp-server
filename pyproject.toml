--- conflicted
+++ resolved
@@ -1,53 +1,25 @@
-[build-system]
-requires = ["uv_build>=0.8.15,<0.9.0"]
-build-backend = "uv_build"
-
-[project]
-name = "solvedac-server"
-version = "0.1.0"
-description = "Add your description here"
-readme = "README.md"
-requires-python = ">=3.13"
-dependencies = [
-    "anthropic>=0.71.0",
-    "fastmcp>=2.12.5",
-    "openai>=2.5.0",
-    "python-dotenv>=1.1.1",
-    "smithery>=0.4.2",
-]
-
-[project.scripts]
-dev = "smithery.cli.dev:main"
-playground = "smithery.cli.playground:main"
-
-# Points to your server function
-[tool.smithery] 
-<<<<<<< HEAD
-server = "solvedac_server.server:create_server"
-
-[project.dependencies]
-dependencies = [
-    "anthropic>=0.71.0",
-    "fastmcp>=2.12.5",
-    "openai>=2.5.0",
-    "python-dotenv>=1.1.1",
-    "smithery>=0.4.2",
-    # httpx는 fastmcp 내부에서 사용되거나, 직접 사용되므로 명시적으로 추가 권장
-    "httpx",
-]
-
-# ------------------------------------------
-# [tool.uv.dev-dependencies] 또는 [tool.smithery.dev-dependencies] 등을 사용
-# 여기서는 일반적인 개발 종속성 섹션을 사용한다고 가정
-# ------------------------------------------
-
-[tool.uv.dev-dependencies]
-dev = [
-    "pytest",
-    "pytest-asyncio",
-    "uv", # 종속성 관리를 위해 uv 자체도 필요할 수 있음
-    "pytest-cov", # 커버리지 측정용 (선택)
-]
-=======
-server = "solvedac_server.server:create_server"
->>>>>>> 8c990f17
+[build-system]
+requires = ["uv_build>=0.8.15,<0.9.0"]
+build-backend = "uv_build"
+
+[project]
+name = "solvedac-server"
+version = "0.1.0"
+description = "Add your description here"
+readme = "README.md"
+requires-python = ">=3.13"
+dependencies = [
+    "anthropic>=0.71.0",
+    "fastmcp>=2.12.5",
+    "openai>=2.5.0",
+    "python-dotenv>=1.1.1",
+    "smithery>=0.4.2",
+]
+
+[project.scripts]
+dev = "smithery.cli.dev:main"
+playground = "smithery.cli.playground:main"
+
+# Points to your server function
+[tool.smithery] 
+server = "solvedac_server.server:create_server"